--- conflicted
+++ resolved
@@ -46,18 +46,27 @@
 	CompressionThreshold int
 }
 
-func (opts *DialOptions) cloneWithDefaults() *DialOptions {
+func (opts *DialOptions) cloneWithDefaults(ctx context.Context) (context.Context, context.CancelFunc, *DialOptions) {
+	var cancel context.CancelFunc
+
 	var o DialOptions
 	if opts != nil {
 		o = *opts
 	}
 	if o.HTTPClient == nil {
 		o.HTTPClient = http.DefaultClient
+	} else if opts.HTTPClient.Timeout > 0 {
+		ctx, cancel = context.WithTimeout(ctx, opts.HTTPClient.Timeout)
+
+		newClient := *opts.HTTPClient
+		newClient.Timeout = 0
+		opts.HTTPClient = &newClient
 	}
 	if o.HTTPHeader == nil {
 		o.HTTPHeader = http.Header{}
 	}
-	return &o
+
+	return ctx, cancel, &o
 }
 
 // Dial performs a WebSocket handshake on url.
@@ -80,31 +89,11 @@
 func dial(ctx context.Context, urls string, opts *DialOptions, rand io.Reader) (_ *Conn, _ *http.Response, err error) {
 	defer errd.Wrap(&err, "failed to WebSocket dial")
 
-<<<<<<< HEAD
-	opts = opts.cloneWithDefaults()
-=======
-	if opts == nil {
-		opts = &DialOptions{}
-	}
-
-	opts = &*opts
-	if opts.HTTPClient == nil {
-		opts.HTTPClient = http.DefaultClient
-	} else if opts.HTTPClient.Timeout > 0 {
-		var cancel context.CancelFunc
-
-		ctx, cancel = context.WithTimeout(ctx, opts.HTTPClient.Timeout)
+	var cancel context.CancelFunc
+	ctx, cancel, opts = opts.cloneWithDefaults(ctx)
+	if cancel != nil {
 		defer cancel()
-
-		newClient := *opts.HTTPClient
-		newClient.Timeout = 0
-		opts.HTTPClient = &newClient
-	}
-
-	if opts.HTTPHeader == nil {
-		opts.HTTPHeader = http.Header{}
-	}
->>>>>>> e4c3b0f8
+	}
 
 	secWebSocketKey, err := secWebSocketKey(rand)
 	if err != nil {
