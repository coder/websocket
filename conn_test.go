--- conflicted
+++ resolved
@@ -197,7 +197,7 @@
 			return err
 		})
 
-		_, err := ioutil.ReadAll(n1)
+		_, err := io.ReadAll(n1)
 		assert.Contains(t, err, `unexpected frame type read (expected MessageBinary): MessageText`)
 
 		select {
@@ -223,16 +223,11 @@
 			return n2.Close()
 		})
 
-<<<<<<< HEAD
 		b, err := ioutil.ReadAll(n1)
 		assert.Success(t, err)
 
 		_, err = n1.Read(nil)
 		assert.Equal(t, "read error", err, io.EOF)
-=======
-		_, err := io.ReadAll(n1)
-		assert.Contains(t, err, `unexpected frame type read (expected MessageBinary): MessageText`)
->>>>>>> e2bb5beb
 
 		select {
 		case err := <-errs:
